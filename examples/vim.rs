use crossterm::event::{DisableMouseCapture, EnableMouseCapture};
use crossterm::terminal::{
    disable_raw_mode, enable_raw_mode, EnterAlternateScreen, LeaveAlternateScreen,
};
use futures::StreamExt;
use ratatui::backend::CrosstermBackend;
use ratatui::style::{Color, Modifier, Style};
use ratatui::widgets::{Block, Borders};
use ratatui::Terminal;
use std::env;
use std::fmt;
use std::fs;
use std::io::{self, Write};
use std::path::{Path, PathBuf};
use std::io::BufRead;
use tui_textarea::{CursorMove, Input, Key, Scrolling, TextArea};

// Audio help-- for ami
use std::fmt::Display;
use cpal::traits::{HostTrait, DeviceTrait, StreamTrait};
use cpal::{Sample, FromSample, SizedSample};
#[cfg(feature = "audio_log")]
use std::io::Write; // Later we might want this for file writing.
#[cfg(feature = "audio_log")]
type AudioLog = std::fs::File;
#[cfg(not(feature = "audio_log"))]
type AudioLog = ();
#[derive(Debug)]
enum CpalError {
    Build(cpal::BuildStreamError),
    Play(cpal::PlayStreamError),
    NoDevice,
    Unknown
}
impl std::error::Error for CpalError {}
impl Display for CpalError {
    fn fmt(&self, f: &mut std::fmt::Formatter<'_>) -> std::fmt::Result {
        write!(f, "{:?}", self)
    }
}
impl From<cpal::BuildStreamError> for CpalError { fn from(e: cpal::BuildStreamError) -> Self { CpalError::Build(e) } }
impl From<cpal::PlayStreamError> for CpalError { fn from(e: cpal::PlayStreamError) -> Self { CpalError::Play(e) } }
use std::sync::atomic::{AtomicBool, AtomicU32, Ordering};
use atomicbox::AtomicOptionBox;
// End audio help

#[derive(Debug, Clone, Copy, PartialEq, Eq)]
enum Mode {
    Normal,
    Insert,
    Replace(bool), // Bool for "once only?"
    Visual,
    Command, // "colon mode", what the manual calls Command-line mode
    Operator(char),
}

impl Mode {
    fn block<'a>(&self) -> Block<'a> {
        let help = match self {
            Self::Normal => "type :q to quit, type i to enter insert mode",
            Self::Replace(_) | Self::Insert => "type Esc to back to normal mode",
            Self::Visual => "type y to yank, type d to delete, type Esc to back to normal mode",
            Self::Operator(_) => "move cursor to apply operator",
            Self::Command => "enter command at prompt, or Esc for normal mode",
        };
        let title = format!("{} MODE ({})", self, help);
        Block::default().borders(Borders::ALL).title(title)
    }

    fn cursor_style(&self) -> Style {
        let color = match self {
            Self::Normal => Color::Reset,
            Self::Insert => Color::LightBlue,
            Self::Visual => Color::LightYellow,
            Self::Replace(_) => Color::LightRed,
            Self::Operator(_) => Color::LightGreen,
            // FIXME: This matches behavior of vim, would it be better to underline or something?
            Self::Command => { return Style::default(); }
        };
        Style::default().fg(color).add_modifier(Modifier::REVERSED)
    }
}

impl fmt::Display for Mode {
    fn fmt(&self, f: &mut fmt::Formatter<'_>) -> Result<(), fmt::Error> {
        match self {
            Self::Normal => write!(f, "NORMAL"),
            Self::Insert => write!(f, "INSERT"),
            Self::Visual => write!(f, "VISUAL"),
            Self::Replace(_) => write!(f, "REPLACE"),
            Self::Operator(c) => write!(f, "OPERATOR({})", c),
            Self::Command => write!(f, "COMMAND"),
        }
    }
}

// How the Vim emulation state transitions
#[derive(Clone)]
enum Transition {
    Nop,
    Mode(Mode),
    Pending(Input),
    Quit,
}

// For ami
struct VimAudioSeed {
    time: std::sync::Arc<AtomicU32>,
    play: std::sync::Arc<AtomicBool>,
}

// Language

// Number: Play this note
// Parenthesis: Store a pattern, first letter is the label (must be uppercase letter)
// Square bracket: Scope
// Uppercase letter: Play stored pattern
// +Number, -Number: Shift base note by semitones
// ++Number, --Number: Shift base note by octaves (or multiply/divide for non-notes)
// x: rest
// r: reset
// pNumber, p+Number, p++Number etc: Set pitch, do NOT play note
// tNumber, t+Number, t++Number etc: Set tempo (rate, high)
// dNumber, d+Number, d++Number etc: set duty/duration (against basis of 8)
// a&b: One, then the other

// TODOs/document: pv, dv; !
// TODOs/consider: pr, dr; &&, &&&; !!; #, ##; :;

// In comments below: An //AT comment implies audio thread only, a //PT comment implies processing thread only
// There are two forms of this AST, a "raw" form and a "clean" form, but they have the same type.

#[derive(Debug, Clone)]
enum Act {
    Set(i32),
    Increment(i32),
    Double(i32),
    Versus(i32)
}

#[derive(Debug, Clone)]
enum Adjust {
    Pitch(Act, bool), // PT // Argument 2 is for "hard/send", e.g., p+ vs p++
    Tempo(Act),
    Duty(Act),
    Reset // FIXME: Consider partials?
}

// The "primary value" of a note. May or may not literally correspond to pitch.
// I tried really hard to think of a name for this enum other than "pitch" and failed.
#[derive(Debug, Clone)]
enum Pitch {
    Abs(i32), // AT (0 == rest); MUST be sanitized for 0-128 range by time reaches AT
    Rel(i32), // PT
    Rest      // PT
}

type Note = (Vec<Adjust>, Pitch); // No adjustments -> vec len 0

#[derive(Debug, Clone)]
enum Node {
    Play(Note),
    Fork(Vec<Node>)
}

#[derive(Default, Debug, Clone)]
struct Song {
    prefix: Vec<Adjust>, // TODO consider tinyvec
    score: Vec<Node>
}

// - TODO: Do the "name" args serve a purpose? Do they create perf issues? Should they be commented out?
// - TODO: use "pom::parser::list()"
fn parse_language(input:String) -> Result<Song, pom::Error> { // FIXME: &String?
    use pom::utf8::*;

    // Whitespace types

    const SPACES:&str = " \t\r\n";
    const SPACES_HASH:&str = " \t\r\n#";
    const INLINE_SPACES:&str = " \t";
    const NEWLINE_SPACES:&str = "\r\n";

    // TODO: Thread in multiline pervasively so we can have t ++ 3
    fn opt_space<'a>() -> Parser<'a, ()> {
        one_of(SPACES).repeat(0..).discard()
            .name("opt_space")
    }

    fn hash_word<'a>() -> Parser<'a, ()> {
        sym('#').discard() * one_of(INLINE_SPACES).repeat(0..).discard()
        * none_of(SPACES_HASH).repeat(1..).discard()
    }

    fn hash_line<'a>() -> Parser<'a, ()> {
        seq("##").discard() * none_of(NEWLINE_SPACES).repeat(0..).discard()
    }

    fn one_blank<'a>(multiline:bool) -> Parser<'a, ()> {
        one_of(if multiline {SPACES} else {INLINE_SPACES}).discard() | hash_word() | hash_line()
    }

    fn inline_opt_blank<'a>() -> Parser<'a, ()> {
        one_blank(false).repeat(0..).discard()
    }

    fn inline_blank<'a>() -> Parser<'a, ()> {
        one_blank(false).repeat(1..).discard()
    }

    fn opt_blank<'a>() -> Parser<'a, ()> {
        one_blank(true).repeat(0..).discard()
    }

    fn blank<'a>() -> Parser<'a, ()> {
        one_blank(true).repeat(1..).discard()
    }

    // Primitive tokens

    fn positive<'a>() -> Parser<'a, i32> {
        let integer = (one_of("123456789").discard() * one_of("0123456789").discard().repeat(0..)).discard()
            | sym('0').discard();
//      sym('-').discard().opt() * // TODO: negative numbers via quotes
//      let integer = digit.discard().repeat(1..);
        integer.collect().convert(|x| x.parse::<i32>())
            .name("positive")
    }

    // Compound tokens

    fn act<'a>(set:bool) -> Parser<'a, Act> {
        {
            let mut p = (sym('v') * positive()).map(|x| Act::Versus(x))
            | (seq("++") * positive()).map(|x| Act::Double(x))
            | (seq("--") * positive()).map(|x| Act::Double(-x))
            | (sym('+') * positive()).map(|x| Act::Increment(x))
            | (sym('-') * positive()).map(|x| Act::Increment(-x));
            if set {
                p = p | positive().map(|x| Act::Set(x))
            }
            p
        }.name("act")
    }

    fn adjust<'a>() -> Parser<'a, Adjust> {
        (
            sym('r').map(|_|Adjust::Reset)
            | (sym('d') * act(true)).map(|act|Adjust::Duty(act))
            | (sym('t') * act(true)).map(|act|Adjust::Tempo(act))
            | (sym('p') * positive()).map(|x|Adjust::Pitch(Act::Set(x), true))
            | (sym('p').opt() + act(false)).map(|(hard, act)|Adjust::Pitch(act, hard.is_some()))
        ).name("adjust")
    }

    fn note_pitch<'a>() -> Parser<'a, Pitch> {
        (
            sym('x').map(|_|Pitch::Rest) | positive().map(Pitch::Rel)
        ).name("pitch")
    }

    fn note<'a>() -> Parser<'a, Note> { // TODO: Collapse Option<Vec<Adjust>> into Vec<Adjust> and use 0..?
        (
            (adjust() - blank()).repeat(0..) + note_pitch()
        ).name("note")
    }

    // Utility
    fn tuple_merge<T>(t:(T, Vec<T>)) -> Vec<T> {
        let (val, vec) = t;
        let mut result = vec![val];
        result.extend(vec);
        result
    }

    fn node<'a>() -> Parser<'a, Node> {
        (
            (
                note().map(Node::Play) + (opt_blank() * sym('&') * opt_blank() * note().map(Node::Play)).repeat(1..)
            ).map(tuple_merge).map(Node::Fork)
            | note().map(Node::Play)
        ).name("node")
    }

//    let upper = one_of("ABCDEFGHIJKLMNOPQRSTUVWXYZ");

    // TODO: parser should produce a song
    let parser =
        (
            opt_space() * sym('!') * (
                (
                    inline_opt_blank() *
                    (adjust() + (inline_blank() * adjust()).repeat(0..)).map(tuple_merge)
                )
                | inline_opt_blank().map(|_|vec![])
            ) - sym('\n')
        ).repeat(0..).map(|v|v.into_iter().flatten().collect()) +
        (
            (
                opt_blank() *
                (node() + (blank() * node()).repeat(0..)).map(tuple_merge) - opt_blank()
            )
            | opt_blank().map(|_|vec![]) // Empty file is valid
<<<<<<< HEAD
        )
        - end()
=======
        ) - end()
>>>>>>> 0db7315d
    ;
    parser.map(|(prefix, score)|Song {prefix, score}).parse_str(&input)
}

// Translate PT to AT
fn absolute_language(s:Song) -> Song {
    fn absolute_node(node:Node) -> Node {
        // TODO: I don't want this anymore. I do want () scanned
        // match node {
        //     Node::Play((adjust, pitch)) => {
        //         Node::Play((adjust, match pitch {
        //             Pitch::Rest => Pitch::Abs(0),
        //             Pitch::Rel(x) => Pitch::Abs(fit_range(x + 69 - 12)), // TODO: Remove -12 when it's easier to shift octave
        //             Pitch::Abs(x) => Pitch::Abs(fit_range(x))
        //         }))
        //     },
        //     Node::Fork(all) => Node::Fork(all.into_iter().map(absolute_node).collect())
        // }
        node
    }

    // Todo: Surf prefix for note offsets
    Song{prefix:s.prefix, score:s.score.into_iter().map(absolute_node).collect()}
}

// Command line parser

enum CommandLineTotality {
    Auto,
    All,
    Buffer,
}

enum CommandLineSetType {
    On,
    Off,
    Question
}

enum CommandLineFileType {
    Read(bool), // Force?
    Write
}

// TODO: reset, reset!, set for tones, play
enum CommandLine {
    File(CommandLineFileType, String), // write?, name
    Wqae(bool, bool, CommandLineTotality, bool), // Write, Quit, All/Buffer, Exclamation
    Help(String),
    Set(String, CommandLineSetType), // What you set, what you set it to // TODO: Local?
    Beep
//    Play(Option<u32>)
//    Split(Option<String>), // Filename
}

// TODO: ignore surrounding whitespace
fn parse_command_line(input:String) -> Result<CommandLine, pom::Error> { // FIXME: &String?
    use pom::utf8::*;

    fn space<'a>() -> Parser<'a, ()> {
        one_of(" \t").repeat(1..).discard()
    }

    fn unspace<'a>() -> Parser<'a, ()> {
        none_of(" \t").repeat(1..).discard()
    }

    // wqa! . Gets its own breakout cuz it's complicated
    let wqae = (
            ( // one of w or q must be present
                seq("q").map(|_|(false, true)) // q by itself
                | (                            // w or wq
                    seq("w").map(|_|(true)) +
                    seq("q").opt().map(|x|x.is_some())
                  )
            ) + ( // a/all, or b/buffer?
                (seq("a") * seq("ll").opt() ).map(|_|CommandLineTotality::All)
                | (seq("b") * seq("uffer").opt() ).map(|_|CommandLineTotality::Buffer)
            ).opt().map(|x|x.unwrap_or(CommandLineTotality::Auto))
            + seq("!").opt().map(|x|x.is_some()) // Force?
        ).map(|(((a,b),c),d)| CommandLine::Wqae(a,b,c,d));

    let parser = (
          (sym('w').discard() | seq("write").discard())
            * space() * unspace().collect().map(|x| CommandLine::File(CommandLineFileType::Write, x.to_string()))

        | ((sym('e').discard() | seq("edit").discard()) * sym('!').discard().opt().map(|x|x.is_some())
            + space() * unspace().collect()).map(|(force, x)| CommandLine::File(CommandLineFileType::Read(force), x.to_string()))

        | wqae

        | (seq("help") * space() * unspace().collect().map(|x| CommandLine::Help(x.to_string())))

        | (seq("set") * space()) * (
                unspace().collect() +
                (space() * (
                    seq("0").map(|_|CommandLineSetType::Off)
                    | seq("1").map(|_|CommandLineSetType::On)
                    | seq("?").map(|_|CommandLineSetType::Question)
                ))
            ).map(|(s,t)|CommandLine::Set(s.to_string(), t))

        | (seq("beep").map(|_| CommandLine::Beep))
    ) - end();
    parser.parse_str(&input)
}

// State of Vim emulation
struct Vim {
    mode: Mode,
    pending: Input, // Pending input to handle a sequence with two keys like gg
    current_file: Option<PathBuf>,
    dirty: bool,
    audio:VimAudioSeed
}

impl Vim {
    fn new(mode: Mode, current_file:Option<PathBuf>, dirty:bool, audio:VimAudioSeed) -> Self {
        Self {
            mode,
            pending: Input::default(),
            current_file,
            dirty,
            audio
        }
    }

    // Create a textarea containing the contents of a file.
    // If no name is provided, the current file will be loaded.
    fn load<'a>(&self, current_file: Option<&PathBuf>) -> io::Result<TextArea<'a>> {
        let current_file = current_file.or(self.current_file.as_ref());
        if let Some(path) = current_file {
            let file = fs::File::open(path)?;
            io::BufReader::new(file)
                .lines()
                .collect::<io::Result<_>>()
        } else {
            Ok(TextArea::default())
        }
    }

    // Write out some lines to a file.
    // If no name is provided, the current file will be written.
    // FIXME: This is not atomic. Do the write-and-rename trick.
    fn save<'a>(&self, current_file: Option<&PathBuf>, lines:&[String]) -> io::Result<()> {
        let current_file = current_file.or(self.current_file.as_ref());
        if let Some(path) = current_file {
            let mut file = fs::File::create(path)?;

            for line in lines {
                file.write(line.as_bytes())?;
                file.write("\n".as_bytes())?; // Of course it's ok to always add a newline… this is vi
            }

            Ok(())
        } else {
            Err(io::Error::new(io::ErrorKind::InvalidInput, "No file name")) // FIXME: If it ever becomes stable change to InvalidFilename
        }
    }

    fn beep(&self) { // TODO: offer CPAL, blink options? // Note: Takes self but doesn't use it (yet?)
        print!("\x07");
    }

    fn with_pending(self, pending: Input) -> Self {
        Self {
            mode: self.mode,
            pending,
            current_file: self.current_file,
            dirty: self.dirty,
            audio: self.audio
        }
    }

    // True if the textarea cursor is at the end of its given line
    fn is_before_line_end(textarea: &TextArea<'_>) -> bool {
        let (cursor_line, cursor_char) = textarea.cursor();
        let lines = textarea.lines();
        let line = &lines[cursor_line];
        let line_length = line.chars().count(); // FIXME: Not acceptable-- O(N)

        cursor_char < line_length
    }

    // Result: Next state, dirtied this interaction?
    fn transition(&self, input: Input, textarea: &mut TextArea<'_>, command: &mut TextArea<'_>) -> (Transition, bool, Option<PathBuf>) {
        if input.key == Key::Null {
            return (Transition::Nop, false, None);
        }

        match self.mode {
            Mode::Normal | Mode::Visual | Mode::Operator(_) => {
                match input {
                    Input {
                        key: Key::Char('h'),
                        ..
                    } |
                    Input {
                        key: Key::Left,
                        ..
                    } => textarea.move_cursor(CursorMove::Back),

                    Input {
                        key: Key::Char('j'),
                        ..
                    } |
                    Input {
                        key: Key::Down,
                        ..
                    } => textarea.move_cursor(CursorMove::Down),

                    Input {
                        key: Key::Char('k'),
                        ..
                    } |
                    Input {
                        key: Key::Up,
                        ..
                    } => textarea.move_cursor(CursorMove::Up),

                    Input {
                        key: Key::Char('l'),
                        ..
                    } |
                    Input {
                        key: Key::Right,
                        ..
                    } => textarea.move_cursor(CursorMove::Forward),

                    Input {
                        key: Key::Char('w'),
                        ..
                    } => textarea.move_cursor(CursorMove::WordForward),
                    Input {
                        key: Key::Char('e'),
                        ctrl: false,
                        ..
                    } => {
                        textarea.move_cursor(CursorMove::WordEnd);
                        if matches!(self.mode, Mode::Operator(_)) {
                            textarea.move_cursor(CursorMove::Forward); // Include the text under the cursor
                        }
                    }
                    Input {
                        key: Key::Char('b'),
                        ctrl: false,
                        ..
                    } => textarea.move_cursor(CursorMove::WordBack),
                    Input {
                        key: Key::Char('^'),
                        ..
                    } => textarea.move_cursor(CursorMove::Head),
                    Input {
                        key: Key::Char('$'),
                        ..
                    } => textarea.move_cursor(CursorMove::End),
                    Input { // Note: Not sorted with j
                        key: Key::Char('J'),
                        ..
                    } => {
                        let mut cursor = textarea.cursor();
                        let mut line_count = 1;
                        let mut dirty = false;

                        if let Some(((from_line, from_idx), (to_line, _))) = textarea.selection_range() {
                            // J with a selection joins all lines selected
                            // If only one line is selected, it acts like normal J,
                            // except on failure the cursor moves to selection start.
                            line_count = (to_line-from_line).max(1);
                            cursor = (from_line, from_idx);
                            textarea.cancel_selection(); // fixme restore
                            textarea.move_cursor(CursorMove::Jump(from_line as u16, from_idx as u16));
                        }

                        for _ in 0..line_count {
                            textarea.move_cursor(CursorMove::End);
                            let success = textarea.delete_line_by_end();
                            if success { // A line existed
                                textarea.insert_char(' ');
                                dirty = true;
                            } else { // In regular vim, joining on the final line is a noop
                                let (c1, c2) = cursor;
                                textarea.move_cursor(CursorMove::Jump(c1 as u16, c2 as u16));
                                self.beep();
                            }
                        }
                        return (Transition::Nop, dirty, None);
                    }
                    Input {
                        key: Key::Char('D'),
                        ..
                    } => {
                        textarea.delete_line_by_end();
                        return (Transition::Mode(Mode::Normal), true, None);
                    }
                    Input {
                        key: Key::Char('C'),
                        ..
                    } => {
                        textarea.delete_line_by_end();
                        textarea.cancel_selection();
                        return (Transition::Mode(Mode::Insert), true, None);
                    }
                    Input {
                        key: Key::Char('p'),
                        ..
                    } => {
                        textarea.paste();
                        return (Transition::Mode(Mode::Normal), true, None);
                    }
                    Input {
                        key: Key::Char('u'),
                        ctrl: false,
                        ..
                    } => {
                        textarea.undo();
                        return (Transition::Mode(Mode::Normal), true, None);
                    }
                    Input {
                        key: Key::Char('r'),
                        ctrl: true,
                        ..
                    } => {
                        textarea.redo();
                        return (Transition::Mode(Mode::Normal), true, None);
                    }
                    Input {
                        key: Key::Char('x'),
                        ..
                    } => {
                        // FIXME: This check shouldn't be necessary, but the vim example is able to cursor over a terminating newline currently, which real vim can't in normal mode
                        // FIXME: Repeatedly mashing x at the end of a line should delete the entire line right to left
                        if Vim::is_before_line_end(&textarea) {
                            textarea.delete_next_char();
                        }
                        return (Transition::Mode(Mode::Normal), true, None);
                    }
                    Input {
                        key: Key::Char('i'),
                        ..
                    } => {
                        textarea.cancel_selection();
                        return (Transition::Mode(Mode::Insert), false, None);
                    }
                    Input {
                        key: Key::Char('a'),
                        ..
                    } => {
                        textarea.cancel_selection();

                        if Vim::is_before_line_end(&textarea) {
                            textarea.move_cursor(CursorMove::Forward);
                        }
                        return (Transition::Mode(Mode::Insert), false, None);
                    }
                    Input {
                        key: Key::Char('A'),
                        ..
                    } => {
                        textarea.cancel_selection();
                        textarea.move_cursor(CursorMove::End);
                        return (Transition::Mode(Mode::Insert), false, None);
                    }
                    Input {
                        key: Key::Char('S'),
                        ..
                    } => {
                        let mut line_count = 1;

                        if let Some(((from_line, from_idx), (to_line, _))) = textarea.selection_range() {
                            // S with a selection clears all lines selected
                            line_count = (to_line-from_line).max(1);

                            textarea.cancel_selection(); // fixme restore
                            textarea.move_cursor(CursorMove::Jump(from_line as u16, from_idx as u16));
                        }

                        textarea.move_cursor(CursorMove::Head);
                        for line_idx in 0..line_count {
                            let (cursor_line, _) = textarea.cursor();
                            let lines = textarea.lines();
                            let line = &lines[cursor_line];

                            if line.len() > 0 {
                                // delete_line_by_end has a special behavior where if you are at the end,
                                // it joins the line with the next. Prevent accidentally triggering this on an empty line.
                                textarea.delete_line_by_end();
                            }

                            if line_idx < line_count-1 {
                                // We are now guaranteed at the end of the line.
                                // Join to next line.
                                textarea.delete_line_by_end();
                            }
                        }

                        return (Transition::Mode(Mode::Insert), true, None);
                    }
                    Input {
                        key: Key::Char('o'),
                        ..
                    } => {
                        textarea.move_cursor(CursorMove::End);
                        textarea.insert_newline();
                        return (Transition::Mode(Mode::Insert), true, None);
                    }
                    Input {
                        key: Key::Char('O'),
                        ..
                    } => {
                        textarea.move_cursor(CursorMove::Head);
                        textarea.insert_newline();
                        textarea.move_cursor(CursorMove::Up);
                        return (Transition::Mode(Mode::Insert), true, None);
                    }
                    Input {
                        key: Key::Char('I'),
                        ..
                    } => {
                        textarea.cancel_selection();
                        textarea.move_cursor(CursorMove::Head);
                        return (Transition::Mode(Mode::Insert), false, None);
                    }
                    Input {
                        key: Key::Char('r'),
                        ..
                    } => {
                        // Notice selection is not cancelled-- it will be used by replace mode
                        return (Transition::Mode(Mode::Replace(true)), false, None);
                    }
                    Input {
                        key: Key::Char('R'),
                        ..
                    } => {
                        if textarea.selection_range().is_some() {
                            // R with a selection does the same thing as S-- it enters Insert NOT Replace mode.
                            return self.transition(Input { key: Key::Char('S'), ctrl: false, alt: false, shift: true }, textarea, command);
                        } else {
                            return (Transition::Mode(Mode::Replace(false)), false, None);
                        }
                    }

                    /*
                    // You're not getting out so easily
                    Input {
                        key: Key::Char('q'),
                        ..
                    } => return Transition::Quit,
                    */
                    Input {
                        key: Key::Char('e'),
                        ctrl: true,
                        ..
                    } => textarea.scroll((1, 0)),
                    Input {
                        key: Key::Char('y'),
                        ctrl: true,
                        ..
                    } => textarea.scroll((-1, 0)),
                    Input {
                        key: Key::Char('d'),
                        ctrl: true,
                        ..
                    } => textarea.scroll(Scrolling::HalfPageDown),
                    Input {
                        key: Key::Char('u'),
                        ctrl: true,
                        ..
                    } => textarea.scroll(Scrolling::HalfPageUp),
                    Input {
                        key: Key::Char('f'),
                        ctrl: true,
                        ..
                    } => textarea.scroll(Scrolling::PageDown), // FIXME but don't scroll below end
                    Input {
                        key: Key::Char('b'),
                        ctrl: true,
                        ..
                    } => textarea.scroll(Scrolling::PageUp),
                    Input {
                        key: Key::Char('v'),
                        ctrl: false,
                        ..
                    } if self.mode == Mode::Normal => {
                        textarea.start_selection();
                        return (Transition::Mode(Mode::Visual), false, None);
                    }
                    Input {
                        key: Key::Char('V'),
                        ctrl: false,
                        ..
                    } if self.mode == Mode::Normal => {
                        textarea.move_cursor(CursorMove::Head);
                        textarea.start_selection();
                        textarea.move_cursor(CursorMove::End);
                        return (Transition::Mode(Mode::Visual), false, None);
                    }
                    Input { key: Key::Esc, .. }
                    | Input {
                        key: Key::Char('['),
                        ctrl: true,
                        ..
                    }
                    | Input {
                        key: Key::Char('v'),
                        ctrl: false,
                        ..
                    } if self.mode == Mode::Visual => {
                        textarea.cancel_selection();
                        return (Transition::Mode(Mode::Normal), false, None);
                    }
                    Input {
                        key: Key::Char('g'),
                        ctrl: false,
                        ..
                    } if matches!(
                        self.pending,
                        Input {
                            key: Key::Char('g'),
                            ctrl: false,
                            ..
                        }
                    ) =>
                    {
                        textarea.move_cursor(CursorMove::Top)
                    }
                    Input {
                        key: Key::Char('G'),
                        ctrl: false,
                        ..
                    } => textarea.move_cursor(CursorMove::Bottom),
                    Input {
                        key: Key::Char(c),
                        ctrl: false,
                        ..
                    } if self.mode == Mode::Operator(c) => {
                        // Handle yy, dd, cc. (This is not strictly the same behavior as Vim)
                        textarea.move_cursor(CursorMove::Head);
                        textarea.start_selection();
                        let cursor = textarea.cursor();
                        textarea.move_cursor(CursorMove::Down);
                        if cursor == textarea.cursor() {
                            textarea.move_cursor(CursorMove::End); // At the last line, move to end of the line instead
                        }
                    }
                    Input {
                        key: Key::Char(op @ ('y' | 'd' | 'c')),
                        ctrl: false,
                        ..
                    } if self.mode == Mode::Normal => {
                        textarea.start_selection();
                        return (Transition::Mode(Mode::Operator(op)), false, None);
                    }
                    Input {
                        key: Key::Char('y'),
                        ctrl: false,
                        ..
                    } if self.mode == Mode::Visual => {
                        textarea.move_cursor(CursorMove::Forward); // Vim's text selection is inclusive
                        textarea.copy();
                        return (Transition::Mode(Mode::Normal), false, None);
                    }
                    Input {
                        key: Key::Char('d'),
                        ctrl: false,
                        ..
                    } if self.mode == Mode::Visual => {
                        textarea.move_cursor(CursorMove::Forward); // Vim's text selection is inclusive
                        textarea.cut();
                        return (Transition::Mode(Mode::Normal), true, None);
                    }
                    Input {
                        key: Key::Char('c'),
                        ctrl: false,
                        ..
                    } if self.mode == Mode::Visual => {
                        textarea.move_cursor(CursorMove::Forward); // Vim's text selection is inclusive
                        textarea.cut();
                        return (Transition::Mode(Mode::Insert), true, None);
                    }
                    Input {
                        key: Key::Char(':'),
                        ..
                    } => {
                        // Notice selection is not canceled
                        // TODO: Factor out
                        command.cancel_selection();
                        command.move_cursor(CursorMove::Jump(0,0));
                        while command.delete_line_by_end() {} // Erase until it fails to erase

                        return (Transition::Mode(Mode::Command), false, None);
                    }
                    input => return (Transition::Pending(input), false, None),
                }

                // Handle the pending operator
                match self.mode {
                    Mode::Operator('y') => {
                        textarea.copy();
                        (Transition::Mode(Mode::Normal), false, None)
                    }
                    Mode::Operator('d') => {
                        textarea.cut();
                        (Transition::Mode(Mode::Normal), true, None)
                    }
                    Mode::Operator('c') => {
                        textarea.cut();
                        (Transition::Mode(Mode::Insert), true, None)
                    }
                    _ => (Transition::Nop, false, None),
                }
            }
            Mode::Insert => match input {
                Input { key: Key::Esc, .. }
                | Input {
                    key: Key::Char('['),
                    ctrl: true,
                    ..
                }
                | Input {
                    key: Key::Char('c'),
                    ctrl: true,
                    ..
                } => (Transition::Mode(Mode::Normal), false, None),
                input => {
                    textarea.input(input); // Use default key mappings in insert mode
                    (Transition::Mode(Mode::Insert), true, None)
                }
            },
            Mode::Replace(once) => match input {
                Input { key: Key::Esc, .. }
                | Input {
                    key: Key::Char('['),
                    ctrl: true,
                    ..
                }
                | Input {
                    key: Key::Char('c'),
                    ctrl: true,
                    ..
                } => {
                    (if textarea.selection_range().is_some() {
                        // The user made a selection, hit lowercase 'r', then aborted.
                        // (It shouldn't be possible to get here in non-"once" mode.)
                        Transition::Mode(Mode::Visual)
                    } else {
                        Transition::Mode(Mode::Normal)
                    }, false, None)
                },
                Input { key, .. }  => {
                    let dirty =
                        if match key { Key::Down | Key::Up | Key::Left | Key::Right => false, _ => true }
                        && !(once && (key == Key::Backspace || key == Key::Delete)) { // Allowed with R, not r
                            if let Some(((from_line, from_idx), (to_line, to_idx))) = textarea.selection_range() {
                                // Bizarro 'r' with a selection: Replace every non-newline character at once?!
                                let mut next_start_idx = from_idx;
                                for line_idx in from_line..=to_line {
                                    let lines = textarea.lines();
                                    let line = &lines[line_idx];
                                    let line_len = line.len();

                                    textarea.move_cursor(CursorMove::Jump(line_idx as u16, next_start_idx as u16));

                                    // "min" is to handle the odd case where the cursor is on the newline (not possible in real vim)
                                    let end_idx = if line_idx==to_line { line_len.min(to_idx+1) }
                                    else { line_len };

                                    for _ in next_start_idx..end_idx {
                                        textarea.delete_next_char();
                                        textarea.input(input.clone());
                                    }

                                    next_start_idx = 0;
                                }

                                textarea.move_cursor(CursorMove::Jump(from_line as u16, from_idx as u16));
                            } else {
                                // Normal 'r'
                                if Vim::is_before_line_end(&textarea) {
                                    textarea.delete_next_char(); // FIXME: Will eat newlines and join into next line, should act like insert at end of line
                                }
                                textarea.input(input); // Use default key mappings in insert mode
                            }
                            true
                        } else {
                            self.beep();
                            false
                        };
                    (if once {
                        Transition::Mode(Mode::Normal)
                    } else {
                        Transition::Mode(Mode::Replace(false))
                    }, dirty, None)
                }
            },
            Mode::Command => match input {
                // Exit command mode abnormally
                Input { key: Key::Esc, .. }
                | Input {
                    key: Key::Char('c'),
                    ctrl: true,
                    ..
                } => (Transition::Mode(Mode::Normal), false, None),
                // Investigate history
                // TODO scroll history
                Input { key: Key::Up, .. }
                | Input { key: Key::Down, .. } => {
                    self.beep();
                    (Transition::Mode(Mode::Command), false, None)
                },
                // Enter command successfully
                Input { key: Key::Enter, .. } => {
                    // Process line… this is heaviweight and maybe should be its own Thing
                    let line0 = command.lines()[0].clone();
                    let entry = parse_command_line(line0);

                    match entry { // Notice: Currently w not supported
                        Ok(CommandLine::Wqae(w, q, _totality, _exclamation)) => {
                            if w {
                                if self.save(None, textarea.lines()).is_ok() {
                                    return (if q {Transition::Quit} else {Transition::Mode(Mode::Normal)},
                                        false, None)
                                } else {
                                    self.beep();
                                }
                            } else if q {
                                return (Transition::Quit, false, None); // Short circuit
                            }
                        },
                        Ok(CommandLine::File(CommandLineFileType::Read(force), path)) => {
                            let path = Path::new(&path).to_path_buf();
                            if let Ok(new_textarea) = self.load(Some(&path)) {
                                *textarea = new_textarea;
                                return (Transition::Mode(Mode::Normal), true, Some(path))
                            } else {
                                self.beep();
                            }
                        },
                        Ok(CommandLine::File(CommandLineFileType::Write, path)) => {
                            let path = Path::new(&path).to_path_buf();

                            if self.save(Some(&path), textarea.lines()).is_ok() {
                                return (Transition::Mode(Mode::Normal), false, Some(path))
                            } else {
                                self.beep();
                            }
                        }
                        _ => {
                            self.beep(); // TODO print useful message
                        }
                    }

                    (Transition::Mode(Mode::Normal), false, None)
                },
                // Type into command buffer
                _ => {
                    command.input(input);
                    (Transition::Mode(Mode::Command), false, None)
                }
            },
        }
    }
}

struct AudioSeed {
    time: std::sync::Arc<AtomicU32>,
    play: std::sync::Arc<AtomicBool>,
    song: std::sync::Arc<AtomicOptionBox<Song>>
}

fn audio_write<T>(output: &mut [T], channels: usize, next_sample: &mut dyn FnMut() -> f32, audio_log: &mut AudioLog)
where
    T: Sample + FromSample<f32> + bytemuck::Pod, /* Pod constraint can be removed without audio_log */
{
    // Chop output array into slices of size "channels"
    for frame in output.chunks_mut(channels) {
        let value: T = T::from_sample(next_sample());

        // Take one sample and interleave it into all channels
        for sample in frame.iter_mut() {
            *sample = value;
        }

        #[cfg(feature = "audio_log")]
        {
            audio_log.write_all(bytemuck::cast_slice(&[value]));
        }
    }
}

fn audio_run<T>(device: &cpal::Device, config: &cpal::StreamConfig, audio_additional:AudioSeed) -> Result<cpal::Stream, CpalError>
where
    T: SizedSample + FromSample<f32> + bytemuck::Pod, /* Pod constraint can be removed without audio_log */
{
    // Types for audio engine
    #[derive(Debug, Clone)]
    struct AdjustState {
        root:i32,        // Base note ('notes' index)
        pitch:i32,       // Pitch (index relative to base note)
        rate:i32,        // Note length (samples)
        duty:i32,        // For what portion of the note is it "held"? (per vs)
        duty_vs:i32,     // Radix of duty (scalar)
        duty_as_sample_cache:i32, // duty converted to samples
    }
    #[derive(Debug, Clone)]
    struct PlayState {
        // TODO Separate? Traits?
        synth_at:i32,       // Progress within square cycle (subsamples)
        synth_high:bool,    // Is square high?

        sample_at:i32,      // Progress within beat (samples)
        beat_at:usize,        // Beat ('song.score' index)
    }
    #[derive(Debug, Clone)]
    struct State { // TODO rename "frame"?
        // TODO: CoreState with pitch_vs, rate_vs?
        adjust:AdjustState,
        play:PlayState
    }

    // Constants for audio engine
    const BPM:i32 = 110;
    const SQUARE_RADIX:i32 = 32; // "Subsample" fixed point for better pitch accuracy
    const REST_NODE:Node = Node::Play((vec![], Pitch::Abs(0)));
    const DEFAULT_RATE:i32 = (60.0*48000.0/(BPM as f64)/4.0) as i32;
    const DEFAULT_ADJUST:AdjustState = AdjustState {
        root:69-12, pitch:0, rate:DEFAULT_RATE, duty:8, duty_vs:8, duty_as_sample_cache:DEFAULT_RATE
    };
    const DEFAULT_PLAY:PlayState = PlayState {
        synth_at: 0, synth_high:false, sample_at:0, beat_at:0
    };

    fn fit_range(x:i32) -> i32 {
        x.clamp(0,127)
    }

    fn do_adjust(v:&Vec<Adjust>, state:&mut AdjustState, default:&AdjustState) {
        for adjust in v {
            match adjust {
                Adjust::Pitch(act, _) => match act {
                    Act::Set(x) => state.root = *x,
                    Act::Increment(x) =>  state.root += *x,
                    Act::Double(x) => state.root += *x * 12,
                    Act::Versus(_) => todo!(),
                },
                Adjust::Tempo(act) => {
                    match act {
                        Act::Set(x) => state.rate = *x,
                        Act::Increment(_) => todo!(),
                        Act::Double(x) => if *x > 0 {
                                state.rate *= *x;
                            } else {
                                state.rate /= -*x;
                            },
                        Act::Versus(_) => todo!(),
                    }
                    state.duty_as_sample_cache = state.duty * state.rate / state.duty_vs;
                },
                Adjust::Duty(act) => {
                    match act {
                        Act::Set(x) => state.duty = *x,
                        Act::Increment(x) => state.duty += *x,
                        Act::Double(x) => if *x > 0 {
                            state.rate *= *x;
                        } else {
                            state.rate /= -*x;
                        },
                        Act::Versus(x) => {
                            // Kludge?: Rescale duty to duty_vs
                            state.duty *= state.duty_vs;
                            state.duty_vs = *x;
                            state.duty /= state.duty_vs;
                            state.duty = state.duty.max(1);
                        },
                    }
                    state.duty = state.duty.min(state.duty_vs);
                    state.duty_as_sample_cache = state.duty * state.rate / state.duty_vs;
                },
                Adjust::Reset => *state = default.clone(),
            }
        }
    }

// FIXME: sample_rate is really pretty important. Currently 44100 is assumed.
//    let sample_rate = config.sample_rate.0 as f32;
    let channels = config.channels as usize;
    let mut reset_adjust = DEFAULT_ADJUST;
    let mut state = State {adjust: DEFAULT_ADJUST, play: DEFAULT_PLAY};

    // Copy cross thread values into closure
    let audio_time = audio_additional.time.clone();
    let audio_playing = audio_additional.play.clone();
    let audio_song = audio_additional.song.clone();

    // Can't have an empty song, so make a default one containing a single rest.
    let mut song:Song = Default::default();
    song.score.push(REST_NODE);

    // Lookup table of MIDI note -> subsample zero-crossing period of square wave
    let notes = {
        let mut notes:Vec<i32> = Default::default();
        let mut base_freq = 440.0 / 32.0;
        let semitone = (2.0_f64).powf(1.0/12.0);
        for _ in 0..=8 { // I REFUSE to play notes below MIDI 9. I just DON'T WANT TO BOTHER.
            notes.push(0x7FFFFFFF);
        }
        for _x in 0..=9 { // Nine octaves above that. Whatever
            let mut freq = base_freq;
            for _y in 0..12 {
                // TODO use real sample rate
                let period = (SQUARE_RADIX as f64*44100.0_f64/freq/2.0).floor() as i32; // div two because half cycles
                //eprintln!("{}: {freq} = {period}", notes.len());
                notes.push(period);
                freq *= semitone;
            }
            base_freq *= 2.0;
        }
        notes
    };

    // Generate exactly 1 mono sample
    let mut next_value = move || {
        // Move forward sample counters
        state.play.synth_at += SQUARE_RADIX;
        state.play.sample_at += 1;

        // Check for new instructions from processing thread
        if let Some(new_song) = audio_song.swap(None, Ordering::AcqRel) {
            song = *new_song;
            //eprintln!("{:#?}", song.clone());

            reset_adjust = DEFAULT_ADJUST;
            do_adjust(&song.prefix, &mut reset_adjust, &DEFAULT_ADJUST);
            state.adjust = reset_adjust.clone();

            if song.score.len() == 0 {
                song.score.push(REST_NODE);
            }
        }

        // Check for end of note
        let mut need_adjustment = false;
        if state.play.sample_at > state.adjust.rate {
            state.play.beat_at += 1;
            state.play.sample_at = 0;

            // Cancel out square wave "overrun" (already dubious)
            if state.adjust.duty < state.adjust.duty_vs {
                state.play.synth_at = 0;
                state.play.synth_high = !state.play.synth_high;
            }

            need_adjustment = true;
        }
        // Check for end of song (loop)
        // Do this outside previous if because song can be replaced "under us"
        if state.play.beat_at >= song.score.len() {
            state.play.beat_at = 0;

            // FIXME: File a bug on what happens with this next line if you remove clone()
            state.adjust = reset_adjust.clone(); // Implicit reset each loop. Consider making customizable?
            need_adjustment = true;
        }

        // What note are we playing?
        // FIXME: There are bugs here:
        // - pitch adjustments always apply relative to 69-12 rather than current value.
        // - tempo adjustments tend to result in the note being skipped, somehow.
        let note = &song.score[state.play.beat_at];
        if need_adjustment {
            match &song.score[state.play.beat_at] {
                Node::Play((v, _)) => {
                    do_adjust(v, &mut state.adjust, &reset_adjust);
                },
                _ => unreachable!()
            }
        }
        let pitch_index = match &song.score[state.play.beat_at] {
            Node::Play((_, Pitch::Abs(x))) => fit_range(*x), // Never generated?
            Node::Play((_, Pitch::Rel(x))) => fit_range(*x + state.adjust.root),
            Node::Play((_, Pitch::Rest)) => 0,
            _ => unreachable!()
        };
        // Map note->synth zero crossing peroid
        let period = notes[pitch_index as usize];

        // Time for synth zero crossing?
        if state.play.sample_at < state.adjust.duty_as_sample_cache && state.play.synth_at > period {
            state.play.synth_high = !state.play.synth_high;
            state.play.synth_at -= period;
        }

        // Tell the processing thread where we're at
        audio_time.store(state.play.beat_at as u32, Ordering::Relaxed);

        // Play sound
        if state.play.synth_high {
            0.25
        } else {
            0.0 // TODO: This won't work with mixing. Fix zero_value below
        }
        // -- BOILERPLATE --
    };

    let mut zero_value = || { 0.0 };

    let err_fn = |err| panic!("an error occurred on stream: {}", err); // FIXME: Geez don't panic

    #[cfg(feature = "audio_log")]
    let mut audio_log = std::fs::File::create("audio_log.raw").unwrap();
    #[cfg(not(feature = "audio_log"))]
    let mut audio_log:AudioLog = ();

    let stream = device.build_output_stream(
        config,
        move |data: &mut [T], _: &cpal::OutputCallbackInfo| {
            audio_write(data, channels,
                if audio_playing.load(Ordering::Relaxed) {
                    &mut next_value
                } else {
                    &mut zero_value
                },
            &mut audio_log)
        },
        err_fn,
        None,
    )?;
    stream.play()?;

    Ok(stream)
}


fn ami_boot_audio(audio_additional:AudioSeed) -> Option<cpal::Stream> {
    let host = cpal::default_host();
    if let Some(device) = host.default_output_device() {
        let config = device.default_output_config().unwrap();

        let stream_result = match config.sample_format() {
            cpal::SampleFormat::I8 => audio_run::<i8>(&device, &config.into(), audio_additional),
            cpal::SampleFormat::I16 => audio_run::<i16>(&device, &config.into(), audio_additional),
            // cpal::SampleFormat::I24 => audio_run::<I24>(&device, &config.into(), audio_additional),
            cpal::SampleFormat::I32 => audio_run::<i32>(&device, &config.into(), audio_additional),
            // cpal::SampleFormat::I48 => audio_run::<I48>(&device, &config.into(), audio_additional),
            cpal::SampleFormat::I64 => audio_run::<i64>(&device, &config.into(), audio_additional),
            cpal::SampleFormat::U8 => audio_run::<u8>(&device, &config.into(), audio_additional),
            cpal::SampleFormat::U16 => audio_run::<u16>(&device, &config.into(), audio_additional),
            // cpal::SampleFormat::U24 => audio_run::<U24>(&device, &config.into(), audio_additional),
            cpal::SampleFormat::U32 => audio_run::<u32>(&device, &config.into(), audio_additional),
            // cpal::SampleFormat::U48 => audio_run::<U48>(&device, &config.into(), audio_additional),
            cpal::SampleFormat::U64 => audio_run::<u64>(&device, &config.into(), audio_additional),
            cpal::SampleFormat::F32 => audio_run::<f32>(&device, &config.into(), audio_additional),
            cpal::SampleFormat::F64 => audio_run::<f64>(&device, &config.into(), audio_additional),
            sample_format => panic!("Unsupported sample format '{sample_format}'"),
        };

        match stream_result {
            Err(e) => {
                //warn!("Audio startup failure: {}", e); // TODO : logging
                None
            },
            Ok(v) => {
                //trace!("Audio startup success");
                Some(v)
            }
        }
    } else {
        panic!("Failure: No audio device");
        None
    }
}

#[tokio::main]
async fn main() -> io::Result<()> {
    use clap::Parser;

    #[derive(Parser)]
    struct Cli {
        #[arg(long = "play")]
        play: bool,
        filename: Option<PathBuf>
    }
    let cli = Cli::parse();

    let stdout = io::stdout();
    let mut stdout = stdout.lock();
    let audio_time = std::sync::Arc::new(AtomicU32::new(0));
    let audio_play = std::sync::Arc::new(AtomicBool::new(cli.play));
    let audio_song = std::sync::Arc::new(AtomicOptionBox::<Song>::none());
    let audio_seed = AudioSeed { time: audio_time.clone(), play: audio_play.clone(), song: audio_song.clone() };
    let audio = ami_boot_audio(audio_seed);

    let mut vim = Vim::new(Mode::Normal, cli.filename, false, VimAudioSeed { time:audio_time, play:audio_play.clone() }); // Note: time NOT cloned

    enable_raw_mode()?;
    crossterm::execute!(stdout, EnterAlternateScreen, EnableMouseCapture)?;
    let backend = CrosstermBackend::new(stdout);
    let mut term = Terminal::new(backend)?;

    // This will be the file edit area.
    let mut textarea = vim.load(None)?;

    textarea.set_block(Mode::Normal.block());
    textarea.set_cursor_style(Mode::Normal.cursor_style());

    // This is the command-line-mode :entry box, which is only sometimes visible.
    let mut command = TextArea::default();
    command.set_block(Block::default().borders(Borders::NONE));
    command.set_cursor_style(Style::default().fg(Color::Reset).add_modifier(Modifier::REVERSED));

    const FRAMES_PER_SECOND:f32 = 60.0;
    let period = std::time::Duration::from_secs_f32(1.0 / FRAMES_PER_SECOND);
    let mut interval = tokio::time::interval(period);
    let mut events = crossterm::event::EventStream::new();
    let mut should_quit = false;

    while !should_quit {
        tokio::select! {
            // FIXME: rather than this wait on mspc messages or something
            // Used to this happened every loop
            _ = interval.tick() => { term.draw(|f| {
                    f.render_widget(&textarea, f.area());
                    let mut bottom_line_area = f.area();
                    bottom_line_area.y = bottom_line_area.height-1;
                    bottom_line_area.height=1;

                    if vim.mode.clone() == Mode::Command {
                        let bar = ratatui::widgets::Paragraph::new(":");
                        f.render_widget(bar, bottom_line_area);

                        bottom_line_area.x += 1;
                        bottom_line_area.width -= 1;
                        f.render_widget(&command, bottom_line_area);
                    } else {
                        let bar = ratatui::widgets::Paragraph::new(format!("{} {}", if (*vim.audio.play).load(Ordering::Relaxed) { "PLAYING" } else {"Paused "}, (*vim.audio.time).load(Ordering::Relaxed)));
                        f.render_widget(bar, bottom_line_area);
                    }
                })?;
            },

            // Terminal event
            Some(Ok(event)) = events.next() => {
                match event.clone().into() { // Mode-indifferent overrides
                    Input {
                        key: Key::Char('p'),
                        ctrl: true,
                        ..
                    } => {
                        audio_play.fetch_xor(true, Ordering::Relaxed);
                    },
                    _ => { // Mode match
                        let (transition, dirty, current_file) = vim.transition(event.into(), &mut textarea, &mut command);

                        // Ugly: This code is written in a super functional style and between here and the vim = my added code just treats it as mutable

                        vim.dirty = vim.dirty || dirty;
                        vim.current_file = current_file.or(vim.current_file);

                        // Throw over the wall, but ONLY if we're in normal mode *and* something changed.
                        match (transition.clone(), vim.mode) {
                            (Transition::Nop, Mode::Normal) |
                            (Transition::Mode(Mode::Normal), _) => {
                                if vim.dirty {
                                    // Completely parse buffer
                                    // TODO: Factor elsewhere
                                    let mut line_starts:Vec<usize> = Default::default(); // notice, in BYTES
                                    let mut all:String = Default::default();
                                    // FIXME: Since I'm scanning twice, why not allocate an early buffer
                                    for line in textarea.lines() {
                                        line_starts.push(all.len());
                                        all = all + line;
                                    }
                                    let all = textarea.lines().join("\n");
                                    let all_len = all.len();
                                    let song = if all_len > 0 {parse_language(all)}
                                        else { Ok(Default::default()) }; // Empty string is valid
                                    //eprintln!("D: {:?}", song.clone()); // Before processing
                                    textarea.clear_custom_highlight();
                                    match song {
                                        Ok(song) => {
                                            // I *think* I don't need SeqCst because only one thread writes?
                                            let song = absolute_language(song);
                                            audio_song.store(Some(Box::new(song)), Ordering::AcqRel)
                                        },
                                        Err(error) => {
                                            // TODO: Reverse Bad position
                                            eprintln!("{}", error.clone());

                                            let position = match error {
                                                pom::Error::Incomplete => all_len,
                                                pom::Error::Mismatch { position, .. } |
                                                pom::Error::Conversion { position, .. } |
                                                pom::Error::Expect { position, .. } |
                                                pom::Error::Custom { position, .. } => position
                                            };
                                            let (line_idx, line_char) = match line_starts.binary_search(&position) {
                                                Ok(line_idx) => (line_idx, 0 as usize),
                                                Err(line_idx_plus) => {
                                                    let line_idx = line_idx_plus-1; // It always gives the index after, and line_starts[0] is always 0
                                                    let line_base = line_starts[line_idx];
                                                    let line_byte = position - line_base;
                                                    let line_char = {
                                                        let mut result = 0;
                                                        for (idx, _) in textarea.lines()[line_idx].char_indices() {
                                                            if idx >= line_byte { // Can only be > if something went real wrong with utf-8
                                                                break;
                                                            }
                                                            result += 1;
                                                        }
                                                        result
                                                    };
                                                    (line_idx, line_char) // WRONG FOR UTF-8 FIXME // ALSO: CURSED RETURN
                                                }
                                            };
                                            textarea.custom_highlight(((line_idx, line_char), (line_idx, line_char+1)), Style::default().fg(Color::Red).add_modifier(Modifier::REVERSED), 35); // TODO if possible blink 25/35
                                        }
                                    }

                                    vim.dirty = false;
                                }
                            },
                            _ => ()
                        };

                        vim = match transition {
                            // UI mode changed
                            Transition::Mode(mode) if vim.mode != mode => {
                                textarea.set_block(mode.block());
                                textarea.set_cursor_style(mode.cursor_style());
                                Vim::new(mode, vim.current_file, vim.dirty, vim.audio)
                            }

                            // Nothing changed
                            Transition::Nop | Transition::Mode(_) => vim,
                            Transition::Pending(input) => vim.with_pending(input),
                            Transition::Quit => { should_quit = true; vim },
                        }
                    }
                }
            },
        }
    }

    disable_raw_mode()?;
    crossterm::execute!(
        term.backend_mut(),
        LeaveAlternateScreen,
        DisableMouseCapture
    )?;
    term.show_cursor()?;

    println!("Lines: {:?}", textarea.lines());

    Ok(())
}<|MERGE_RESOLUTION|>--- conflicted
+++ resolved
@@ -301,12 +301,8 @@
                 (node() + (blank() * node()).repeat(0..)).map(tuple_merge) - opt_blank()
             )
             | opt_blank().map(|_|vec![]) // Empty file is valid
-<<<<<<< HEAD
         )
         - end()
-=======
-        ) - end()
->>>>>>> 0db7315d
     ;
     parser.map(|(prefix, score)|Song {prefix, score}).parse_str(&input)
 }
