--- conflicted
+++ resolved
@@ -1097,72 +1097,57 @@
                                 return VimChanges { transition:Transition::Quit, ..NOP }; // Short circuit
                             }
                         },
-<<<<<<< HEAD
-                        Ok(CommandLine::File(CommandLineFileType::Read(force), path)) => {
+                        Ok(CommandLine::File(op, inline, path)) => {
                             let path = Path::new(&path).to_path_buf();
-                            match self.load(Some(&path)) {
-                                Ok(new_textarea) => {
-                                    *textarea = new_textarea;
-                                    return VimChanges { transition:Transition::Mode(Mode::Normal), dirty:true, current_file:Some(path), ..NOP }
-                                },
-                                Err(e) => {
-                                    error = Some(format!("Error: Cannot write: {e}"));
-                                    self.beep();
-                                }
-                            }
-                        },
-                        Ok(CommandLine::File(CommandLineFileType::Write, path)) => {
-=======
-                        Ok(CommandLine::File(op, inline, path)) => {
->>>>>>> 67246559
-                            let path = Path::new(&path).to_path_buf();
+
                             match (op, inline) {
                                 // Simple file operations
                                 (CommandLineFileOp::Read(force), false) =>
-                                    if let Ok(new_textarea) = self.load(Some(&path)) {
-                                        *textarea = new_textarea;
-                                        return (Transition::Mode(Mode::Normal), true, Some(path))
-                                    } else {
-                                        self.beep();
+                                    match self.load(Some(&path)) {
+                                        Ok(new_textarea) => {
+                                            *textarea = new_textarea;
+                                            return VimChanges { transition:Transition::Mode(Mode::Normal), dirty:true, current_file:Some(path), ..NOP }
+                                        },
+                                        Err(e) => {
+                                            error = Some(format!("Error: Cannot write: {e}"));
+                                            self.beep();
+                                        }
                                     },
                                 (CommandLineFileOp::Write, false) =>
-                                    if self.save(Some(&path), textarea.lines()).is_ok() {
-                                        return (Transition::Mode(Mode::Normal), false, Some(path))
-                                    } else {
-                                        self.beep();
+                                    match self.save(None, textarea.lines()) {
+                                        Ok(()) => {
+                                            return VimChanges { transition:Transition::Mode(Mode::Normal), current_file:Some(path), ..NOP }
+                                        },
+                                        Err(e) => {
+                                            error = Some(format!("Error: Cannot read: {e}"));
+                                            self.beep();
+                                        }
                                     },
 
                                 // Special "in-buffer" file operations--
                                 // activated with :cat and :wv these paste a file *into* a buffer,
                                 // or read selected text out of a buffer, rather than whole files.
                                 (CommandLineFileOp::Read(_), true) => {
-                                    if let Ok(file_lines) = self.load_raw(&path) {
-                                        let old_yank = textarea.yank_text();
-
-                                        if textarea.selection_range().is_some() {
-                                            textarea.move_cursor(CursorMove::Forward); // Vim's text selection is inclusive
-                                            textarea.cut();
+                                    match self.load_raw(&path) {
+                                        Ok(file_lines) => {
+                                            let old_yank = textarea.yank_text();
+
+                                            if textarea.selection_range().is_some() {
+                                                textarea.move_cursor(CursorMove::Forward); // Vim's text selection is inclusive
+                                                textarea.cut();
+                                            }
+                                            let (cursor_line, cursor_char) = textarea.cursor();
+
+                                            textarea.set_yank_text(file_lines.join("\n"));
+                                            textarea.paste();
+                                            textarea.set_yank_text(old_yank);
+
+                                            textarea.move_cursor(CursorMove::Jump(cursor_line as u16, cursor_char as u16));
+                                        },
+                                        Err(e) => {
+                                            error = Some(format!("Error: Cannot read: {e}"));
+                                            self.beep();
                                         }
-                                        let (cursor_line, cursor_char) = textarea.cursor();
-
-<<<<<<< HEAD
-                            match self.save(None, textarea.lines()) {
-                                Ok(()) => {
-                                    return VimChanges { transition:Transition::Mode(Mode::Normal), current_file:Some(path), ..NOP }
-                                },
-                                Err(e) => {
-                                    error = Some(format!("Error: Cannot read: {e}"));
-                                    self.beep();
-                                }
-=======
-                                        textarea.set_yank_text(file_lines.join("\n"));
-                                        textarea.paste();
-                                        textarea.set_yank_text(old_yank);
-
-                                        textarea.move_cursor(CursorMove::Jump(cursor_line as u16, cursor_char as u16));
-                                        return (Transition::Mode(Mode::Normal), true, Some(path))
-                                    } else {
-                                        self.beep();
                                     }
                                 },
                                 (CommandLineFileOp::Write, true) => {
@@ -1199,22 +1184,26 @@
                                                 }
                                             }
                                         }
-                                        if self.save(Some(&path), &out_lines).is_ok() {
-                                            // Not sure I like this behavior, but it's what vi does? --mcc
-                                            textarea.cancel_selection();
-                                            textarea.move_cursor(CursorMove::Jump(from_line as u16, from_idx as u16));
-                                            return (Transition::Mode(Mode::Normal), false, None)
-                                        } else {
-                                            self.beep();
+                                        match self.save(Some(&path), &out_lines) {
+                                            Ok(()) => {
+                                                // Not sure I like this behavior, but it's what vi does? --mcc
+                                                textarea.cancel_selection();
+                                                textarea.move_cursor(CursorMove::Jump(from_line as u16, from_idx as u16));
+                                            },
+                                            Err(e) => {
+                                                error = Some(format!("Error: Cannot write: {e}"));
+                                                self.beep();
+                                            }
                                         }
                                     } else {
+                                        error = Some(format!("Error: No text selected (:writev)."));
                                         self.beep();
                                     }
                                 },
->>>>>>> 67246559
                             }
                         },
-                        _ => {
+                        _ => { // : syntax error // TODO: print error if any?
+                            error = Some(format!("Not a command: {}", command.lines()[0].clone()));
                             self.beep(); // TODO print useful message
                         }
                     }
