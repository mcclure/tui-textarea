--- conflicted
+++ resolved
@@ -285,18 +285,6 @@
                         key: Key::Char('J'),
                         ..
                     } => {
-<<<<<<< HEAD
-                        let cursor = textarea.cursor();
-                        textarea.cancel_selection(); // FIXME: WRONG!! J when there is a selection merges the selected lines.
-                        textarea.move_cursor(CursorMove::End);
-                        let success = textarea.delete_line_by_end();
-                        if success {
-                            textarea.insert_char(' ');
-                        } else { // In regular vim, joining on the final line is a noop
-                            let (c1, c2) = cursor;
-                            textarea.move_cursor(CursorMove::Jump(c1 as u16, c2 as u16));
-                            self.beep();
-=======
                         let mut cursor = textarea.cursor();
                         let mut line_count = 1;
 
@@ -320,7 +308,6 @@
                                 textarea.move_cursor(CursorMove::Jump(c1 as u16, c2 as u16));
                                 // TODO: beep
                             }
->>>>>>> 43861bfe
                         }
                     }
                     Input {
